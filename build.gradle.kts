/*
 * Copyright (C) 2020 Slack Technologies, LLC
 *
 * Licensed under the Apache License, Version 2.0 (the "License");
 * you may not use this file except in compliance with the License.
 * You may obtain a copy of the License at
 *
 *    https://www.apache.org/licenses/LICENSE-2.0
 *
 * Unless required by applicable law or agreed to in writing, software
 * distributed under the License is distributed on an "AS IS" BASIS,
 * WITHOUT WARRANTIES OR CONDITIONS OF ANY KIND, either express or implied.
 * See the License for the specific language governing permissions and
 * limitations under the License.
 */
import com.diffplug.spotless.LineEnding
import io.gitlab.arturbosch.detekt.Detekt
import java.net.URL
import org.jetbrains.dokka.gradle.DokkaTask
import org.jetbrains.kotlin.gradle.dsl.JvmTarget
import org.jetbrains.kotlin.gradle.tasks.KotlinCompile

plugins {
<<<<<<< HEAD
  kotlin("jvm") version "1.9.21"
  id("org.jetbrains.dokka") version "1.9.10"
  id("com.diffplug.spotless") version "6.25.0"
=======
  kotlin("jvm") version "1.9.23"
  id("org.jetbrains.dokka") version "1.9.20"
  id("com.diffplug.spotless") version "6.23.3"
>>>>>>> 6efc8086
  id("com.vanniktech.maven.publish") version "0.25.3"
  id("io.gitlab.arturbosch.detekt") version "1.23.5"
}

repositories { mavenCentral() }

java {
  toolchain { languageVersion.set(JavaLanguageVersion.of(11)) }
  tasks.withType<JavaCompile>().configureEach { options.release.set(8) }
}

tasks.withType<KotlinCompile>().configureEach {
  val isTest = name == "compileTestKotlin"
  compilerOptions {
    jvmTarget.set(JvmTarget.JVM_1_8)
    freeCompilerArgs.add("-progressive")
    if (isTest) {
      freeCompilerArgs.add("-opt-in=kotlin.ExperimentalStdlibApi")
    }
  }
}

tasks.withType<Detekt>().configureEach { jvmTarget = "1.8" }

tasks.named<DokkaTask>("dokkaHtml") {
  outputDirectory.set(rootDir.resolve("docs/0.x"))
  dokkaSourceSets.configureEach {
    skipDeprecated.set(true)
    externalDocumentationLink { url.set(URL("https://square.github.io/moshi/1.x/moshi/")) }
    // No GSON doc because they host on javadoc.io, which Dokka can't parse.
  }
}

kotlin { explicitApi() }

spotless {
  lineEndings = LineEnding.PLATFORM_NATIVE
  format("misc") {
    target("*.md", ".gitignore")
    trimTrailingWhitespace()
    endWithNewline()
  }
  val ktfmtVersion = "0.43"
  kotlin {
    target("**/*.kt")
    ktfmt(ktfmtVersion).googleStyle()
    trimTrailingWhitespace()
    endWithNewline()
    licenseHeaderFile("spotless/spotless.kt")
    targetExclude("**/spotless.kt")
  }
  kotlinGradle {
    ktfmt(ktfmtVersion).googleStyle()
    trimTrailingWhitespace()
    endWithNewline()
    licenseHeaderFile(
      "spotless/spotless.kt",
      "(import|plugins|buildscript|dependencies|pluginManagement)"
    )
  }
}

val moshiVersion = "1.15.1"

dependencies {
  implementation("com.google.code.gson:gson:2.10.1")
  implementation("com.squareup.moshi:moshi:$moshiVersion")

  testImplementation("com.squareup.moshi:moshi-kotlin:$moshiVersion")
  testImplementation("junit:junit:4.13.2")
  testImplementation("com.google.truth:truth:1.4.1")
}<|MERGE_RESOLUTION|>--- conflicted
+++ resolved
@@ -21,15 +21,9 @@
 import org.jetbrains.kotlin.gradle.tasks.KotlinCompile
 
 plugins {
-<<<<<<< HEAD
-  kotlin("jvm") version "1.9.21"
-  id("org.jetbrains.dokka") version "1.9.10"
-  id("com.diffplug.spotless") version "6.25.0"
-=======
   kotlin("jvm") version "1.9.23"
   id("org.jetbrains.dokka") version "1.9.20"
-  id("com.diffplug.spotless") version "6.23.3"
->>>>>>> 6efc8086
+  id("com.diffplug.spotless") version "6.25.0"
   id("com.vanniktech.maven.publish") version "0.25.3"
   id("io.gitlab.arturbosch.detekt") version "1.23.5"
 }
